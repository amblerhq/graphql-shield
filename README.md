--- conflicted
+++ resolved
@@ -261,18 +261,12 @@
 
 #### `options`
 
-<<<<<<< HEAD
 | Property            | Required | Default                 | Description                                   |
 | ------------------- | -------- | ----------------------- | --------------------------------------------- |
 | allowExternalErrors | false    | false                   | Toggle catching internal errors.              |
 | debug               | false    | false                   | Toggle debug mode.                            |
 | whitelist           | false    | false                   | Whitelist rules instead of blacklisting them. |
 | fallback            | false    | Error('Not Authorised') | Error Permission system fallbacks to.         |
-=======
-| Property            | Required | Default | Description                                 |
-| ------------------- | -------- | ------- | ------------------------------------------- |
-| allowExternalErrors | false    | false    | Toggles catching internal resolvers errors. |
->>>>>>> 0373e758
 
 By default `shield` ensures no internal data is exposed to client if it was not meant to be. Therefore, all thrown errors during execution resolve in `Not Authenticated!` error message if not otherwise specified using `error` wrapper. This can be turned off by setting `allowExternalErrors` option to true.
 
